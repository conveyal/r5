--- conflicted
+++ resolved
@@ -8,11 +8,7 @@
 
     <groupId>com.conveyal</groupId>
     <artifactId>r5</artifactId>
-<<<<<<< HEAD
-    <version>4.3.0-SNAPSHOT</version>
-=======
     <version>4.2.1-SNAPSHOT</version>
->>>>>>> 5452bb1a
     <packaging>jar</packaging>
     <licenses>
         <license>
@@ -445,4 +441,4 @@
             <version>0.1</version>
         </dependency>
     </dependencies>
-</project>
+</project>