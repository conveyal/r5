--- conflicted
+++ resolved
@@ -31,15 +31,10 @@
      * @param userPermissions if this is null, the call will have no effect.
      */
     public Event forUser (UserPermissions userPermissions) {
-<<<<<<< HEAD
-        this.user = userPermissions.email;
-        this.accessGroup = userPermissions.accessGroup;
-=======
         if (userPermissions != null) {
             this.user = userPermissions.email;
-            this.groups = userPermissions.groups;
+            this.accessGroup = userPermissions.accessGroup;
         }
->>>>>>> a7fd4114
         return this;
     }
 
