--- conflicted
+++ resolved
@@ -458,13 +458,6 @@
         }
 
         // Pull all necessary inputs into cache in a blocking fashion, unlike single-point tasks where prep is async.
-<<<<<<< HEAD
-        // Avoids auto-shutdown while preloading. Must be done after loading destination pointsets to establish extents.
-        // Note we're completely bypassing the async loader here and relying on the older nested LoadingCaches.
-        // If those are ever removed, the async loader will need a synchronous mode with per-path blocking (kind of
-        // reinventing the wheel of LoadingCache) or we'll need to make preparation for regional tasks async.
-        TransportNetwork transportNetwork = networkPreloader.preloadBlocking(task);
-=======
         // This is because single point tasks return fast to report progress, while regional tasks currently do not.
         // Worker auto-shutdown time should remain very high during this blocking preload step. Destination point sets
         // must already be loaded to establish extents before the preloading step begins. Note that we're still using
@@ -474,8 +467,7 @@
         // LoadingCaches behind it. Specifically, the TransportNetworkCache and LinkageCache enforce turn-taking and
         // prevent redundant work. If those are ever removed, we would need either async regional task preparation, or
         // a synchronous mode with per-key blocking on AsyncLoader (kind of reinventing the wheel of LoadingCache).
-        TransportNetwork transportNetwork = networkPreloader.synchronousPreload(task);
->>>>>>> 9ba72c3c
+        TransportNetwork transportNetwork = networkPreloader.preloadBlocking(task);
 
         // If we are generating a static site, there must be a single metadata file for an entire batch of results.
         // Arbitrarily we create this metadata as part of the first task in the job.
