--- conflicted
+++ resolved
@@ -152,17 +152,10 @@
 
     /** The last time (in milliseconds since the epoch) that we polled for work. */
     private long lastPollingTime;
-<<<<<<< HEAD
 
     /** Keep track of how many tasks per minute this worker is processing, broken down by scenario ID. */
     ThroughputTracker throughputTracker = new ThroughputTracker();
 
-=======
-
-    /** Keep track of how many tasks per minute this worker is processing, broken down by scenario ID. */
-    ThroughputTracker throughputTracker = new ThroughputTracker();
-
->>>>>>> 0b0c12ca
     /**
      * This has been pulled out into a method so the broker can also make a similar http client.
      */
@@ -190,7 +183,6 @@
     /**
      * The time the last single point task was processed, in milliseconds since the epoch.
      * Used to check if the machine should be shut down.
-<<<<<<< HEAD
      */
     protected long lastSinglePointTime = 0;
 
@@ -198,15 +190,6 @@
      * The time the last regional task was processed, in milliseconds since the epoch.
      * Used to check if the machine should be shut down.
      */
-=======
-     */
-    protected long lastSinglePointTime = 0;
-
-    /**
-     * The time the last regional task was processed, in milliseconds since the epoch.
-     * Used to check if the machine should be shut down.
-     */
->>>>>>> 0b0c12ca
     protected long lastRegionalTaskTime = 0;
 
     /** If true Analyst is running locally, do not use internet connection and remote services such as S3. */
@@ -454,12 +437,7 @@
             } catch (ScenarioApplicationException scenarioException) {
                 // Handle exceptions specifically representing a failure to apply the scenario.
                 // Any other kinds of exceptions will be caught by the outer catch clause
-<<<<<<< HEAD
-                reportTaskErrors(request.taskId, HttpStatus.BAD_REQUEST_400, scenarioException.taskErrors);
-                return null;
-=======
                 return reportTaskErrors(request, scenarioException.taskErrors);
->>>>>>> 0b0c12ca
             }
 
             // If we are generating a static site, there must be a single metadata file for an entire batch of results.
@@ -522,11 +500,7 @@
             // This ensures that some form of error message is passed all the way back up to the web UI.
             TaskError taskError = new TaskError(ex);
             LOG.error("An error occurred while routing: {}", ExceptionUtils.asString(ex));
-<<<<<<< HEAD
-            reportTaskErrors(request.taskId, HttpStatus.INTERNAL_SERVER_ERROR_500, Arrays.asList(taskError));
-=======
             reportTaskErrors(request, Arrays.asList(taskError));
->>>>>>> 0b0c12ca
         }
         return null;
     }
@@ -591,31 +565,16 @@
             // Use the lenient object mapper here in case the broker is a newer version so sending unrecognizable fields
             return JsonUtilities.lenientObjectMapper.readValue(entity.getContent(), new TypeReference<List<AnalysisTask>>() {});
         } catch (Exception e) {
-<<<<<<< HEAD
-            LOG.error("Exception while polling backend for work: {}", e.toString());
-=======
             LOG.error("Exception while polling backend for work: {}",ExceptionUtils.asString(e));
->>>>>>> 0b0c12ca
         }
         return null;
     }
 
     /**
-<<<<<<< HEAD
-     * Report to the broker that the task taskId could not be processed due to errors.
-     * The broker should then pass the errors back up to the client that enqueued that task.
-     * Those objects are always the same type (TaskError) so the client knows what to expect.
-     * FIXME this task reporting mechanism seems to be using an endpoint that's no longer defined.
-     * We should probably just include errors in the regional results JSON returned to the backend.
-     */
-    public void reportTaskErrors(int taskId, int httpStatusCode, List<TaskError> taskErrors) {
-        String url = brokerBaseUrl + String.format("/complete/%d/%s", httpStatusCode, taskId);
-=======
      * Report that the task could not be processed due to errors.
      * For the moment, we are sending back the list of TaskErrors appended as json to a default response.
      */
     public byte[] reportTaskErrors(AnalysisTask request, List<TaskError> taskErrors) {
->>>>>>> 0b0c12ca
         try {
             if (request.isHighPriority()) {
                 // For single-point requests, return a TimeGrid filled with UNREACHABLE, with the errors appended
@@ -655,11 +614,7 @@
             buffer = PersistenceBuffer.serializeAsJson(transitiveNetwork);
             AnalystWorker.filePersistence.saveStaticSiteData(analysisTask, "transitive.json", buffer);
         } catch (Exception e) {
-<<<<<<< HEAD
-            LOG.error("Exception saving static metadata: {}", e.toString());
-=======
             LOG.error("Exception saving static metadata: {}", ExceptionUtils.asString(e));
->>>>>>> 0b0c12ca
             throw new RuntimeException(e);
         }
     }
@@ -686,21 +641,13 @@
         try (InputStream configInputStream = new FileInputStream(new File(configFileName))) {
             config.load(configInputStream);
         } catch (Exception e) {
-<<<<<<< HEAD
-            LOG.error("Error loading worker configuration, shutting down. " + e.toString());
-=======
             LOG.error("Error loading worker configuration, shutting down. " + ExceptionUtils.asString(e));
->>>>>>> 0b0c12ca
             return;
         }
         try {
             AnalystWorker.forConfig(config).run();
         } catch (Exception e) {
-<<<<<<< HEAD
-            LOG.error("Unhandled error in analyst worker, shutting down. " + e.toString());
-=======
             LOG.error("Unhandled error in analyst worker, shutting down. " + ExceptionUtils.asString(e));
->>>>>>> 0b0c12ca
         }
     }
 
