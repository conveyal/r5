package com.conveyal.r5.analyst.progress;

import com.conveyal.analysis.UserPermissions;
import com.conveyal.analysis.models.Model;
import com.conveyal.r5.util.ExceptionUtils;

import java.time.Duration;
import java.time.Instant;
import java.util.ArrayList;
import java.util.List;
import java.util.UUID;

/**
 * This is a draft for a more advanced task progress system. It is not yet complete.
 * Task is intended for background tasks whose progress the end user should be aware of, such as file uploads.
 * It should not be used for automatic internal actions (such as Events) which would clutter a user's active task list.
 *
 * A Task (or some interface that it implements) could be used by the AsyncLoader to track progress. Together with some
 * AsyncLoader functionality it will be a bit like a Future with progress reporting. Use of AsyncLoader could then be
 * generalized to building TranportNetworks, EgressCostTables, etc. We don't want to run too far with lazy Async loading
 * though, since the end goal is for users to trigger builds manually.
 *
 * Each task should be able to have subtasks, each of which represents an expected percentage of the parent task.
 * Or an expected number of "relative work units" if new sub-tasks will be added on the fly, so absolutes are not known.
 * Tasks should implement ProgressListener functionality, and bubble up progress to parent tasks.
 *
<<<<<<< HEAD
 * This class serves simultaneously as an internal domain object for tracking task execution, and an external API model
 * object for communicating relevant information to the web UI (when serialized to JSON), hence JsonIgnore annotations.
=======
 * TODO rename to BackgroundTask
>>>>>>> 3c63f05d
 */
public class Task implements Runnable, ProgressListener {

    public static enum State {
        QUEUED, ACTIVE, DONE, ERROR
    }

    /** Every has an ID so the UI can update tasks it already knows about with new information after polling. */
    public final UUID id = UUID.randomUUID();

    // User and group are only relevant on the backend. On workers, we want to show network or cost table build progress
    // to everyone in the organization, even if someone else's action kicked off the process.
    // We could also store the full UserPermissions object instead of breaking it into fields.

    public String user;

    private String group;

    // Timestamps to track elapsed execution time and wait time.

    private Instant enqueued;

    private Instant began;

    private Instant completed;

    private int bubbleUpdateFrequency = 0;

    private int logFrequency = 0;

    /** An unchanging, human readable name for this task. */
    public final String title;

    /** Text describing the current work, which changes over the course of task processing. */
    public String description;

    public int totalWorkUnits;

    public int currentWorkUnit;

    public State state;

    /** To be on the safe side all tasks are considered heavyweight unless we explicitly set them to be lightweight. */
    private boolean isHeavy = true;

    /** Like a runnable, encapsulating the actual work that this task will perform. */
    private TaskAction action;

    // For operations that may perform a lot of fast copies?
    // Maybe instead we should just always pre-calculate how many fast copies will happen, log that before even starting,
    // and only track progress on the slow ones.
    public int nWorkUnitsSkipped;

    private Throwable throwable;

    /** How often (every how many work units) this task will log progress on the backend. */
    private int loggingFrequency;

    private Task parentTask;

    // Maybe TObjectIntMap<Task> to store subtask weights.
    public List<Task> subTasks;

    // For non-hierarchical chaining? This may be needed even if our executor is backed by a queue,
    // to prevent simultaneous execution of sequential tasks.
    public Task nextTask;

    /** Private constructor to encourage use of fluent methods. */
    private Task (String title) {
        this.title = title;
        // It's not strictly accurate to mark the task enqueued before finish constructing it and actually submit it,
        // but this avoids needing to expose that state transition and enforce calling it later.
        markEnqueued();
    }

    public double getPercentComplete() {
        return (currentWorkUnit * 100D) / totalWorkUnits;
    }

    List<Task> subtasks = new ArrayList<>();

    // TODO find a better way to set this than directly inside a closure
    public WorkProduct workProduct;

    public void addSubtask (Task subtask) {

    }

    private void markEnqueued () {
        enqueued = Instant.now();
        description = "Waiting...";
        state = State.QUEUED;
    }

    private void markActive () {
        began = Instant.now();
        this.state = State.ACTIVE;
    }

    // Because of the subtask / next task mechanism, we don't let the actions mark tasks complete.
    // This is another reason to pass the actions only a limited progress reporting interface.
    private void markComplete () {
        completed = Instant.now();
        // Force progress bars to display 100% whenever an action completes successfully.
        currentWorkUnit = totalWorkUnits;
        description = "Completed.";
        state = State.DONE;
    }

    private void markError (Throwable throwable) {
        completed = Instant.now();
        description = ExceptionUtils.shortCauseString(throwable);
        state = State.ERROR;
    }

    public boolean isHeavy () {
        return this.isHeavy;
    }

    protected void bubbleUpProgress() {
        // weight progress of each subtask
        double totalWeight = 0;
        double totalProgress = 0;
        for (Task task : subtasks) {
            // Task weight could also be a property of the task itself.
            double weight = 1; // fetch weight
            totalWeight += weight;
            double weightedProgress = (task.currentWorkUnit * weight) / task.totalWorkUnits;
            totalProgress += weightedProgress;
        }
        totalProgress /= totalWeight;
        // do something with total progress...
        parentTask.bubbleUpProgress();
    }

    /**
     * Check that all necesary fields have been set before enqueueing for execution, and check any invariants.
     */
    public void validate () {
        if (this.user == null) {
            throw new AssertionError("Task must have a defined user.");
        }
        // etc.
    }

    @Override
    public void run () {
        // The main action is run before the subtasks. It may not make sense progress reporting-wise for tasks to have
        // both their own actions and subtasks with their own actions. Perhaps series of tasks are a special kind of
        // action, which should encapsulate the bubble-up progress computation.
        markActive();
        try {
            this.action.action(this);
            // for (Task subtask : subtasks) subtask.run();
            markComplete();
        } catch (Throwable t) {
            // TODO Store error in work product and write product to Mongo uniformly
            markError(t);
        }
    }

    @Override
    public void beginTask(String description, int totalElements) {
<<<<<<< HEAD
        // This is an existing interface; we may want to modify it so number of units can be set at any time.
        // It is much more flexible to have the TaskAction set the totalWorkUnits itself when it starts, rather
        // than calling withTotalWorkUnits - anyway total work units is only relevant when showing active progress.
        // On the other hand the description probably should be set ahead of time.
=======
        // In the absence of subtasks we can call this repeatedly on the same task, which will cause the UI progress
        // bar to reset to zero at each stage, while keeping the same top level title.
>>>>>>> 3c63f05d
        this.description = description;
        this.totalWorkUnits = totalElements;
        this.currentWorkUnit = 0;
    }

    @Override
    public void increment (int n) {
        currentWorkUnit += n;
        if (currentWorkUnit >= totalWorkUnits || currentWorkUnit < 0) {
            currentWorkUnit = totalWorkUnits - 1;
        }
    }

    // Methods for reporting elapsed times over API

    public Duration durationInQueue () {
        Instant endTime = (began == null) ? Instant.now() : began;
        return Duration.between(enqueued, endTime);
    }

    public Duration durationExecuting () {
        if (began == null) return Duration.ZERO;
        Instant endTime = (completed == null) ? Instant.now() : completed;
        return Duration.between(began, endTime);
    }

    public Duration durationComplete () {
        if (completed == null) return Duration.ZERO;
        return Duration.between(completed, Instant.now());
    }

    // FLUENT METHODS FOR CONFIGURING

    /** Call this static factory to begin building a task. */
    public static Task create (String title) {
        Task task = new Task(title);
        return task;
    }

<<<<<<< HEAD
    /**
     * Call this static factory to begin building a task that will not be associated with any user.
     * TODO distinguish between "[system] (no) user" and "other user, but not visible to that user".
     */
    public static Task system () {
        Task task = new Task(new UserPermissions("[system]", true, "[system]"));
        return task;
    }

    public Task withDescription (String description) {
        this.description = description;
=======
    public Task forUser (String user) {
        this.user = user;
>>>>>>> 3c63f05d
        return this;
    }

    public Task inGroup (String group) {
        this.group = group;
        return this;
    }

    public Task forUser (UserPermissions userPermissions) {
        return this.forUser(userPermissions.email).inGroup(userPermissions.accessGroup);
    }

    public Task withAction (TaskAction action) {
        this.action = action;
        return this;
    }

    // We can't return the WorkProduct from TaskAction, that would be disrupted by throwing exceptions.
    // It is also awkward to make a method to set it on ProgressListener - it's not really progress.
    // So we set it directly on the task before submitting it. Requires pre-setting (not necessarily storing) Model._id.
    public Task withWorkProduct (Model model) {
        this.workProduct = WorkProduct.forModel(model);
        return this;
    }

    /** Ideally we'd just pass in a Model, but currently we have two base classes, also see WorkProduct.forModel(). */
    public Task withWorkProduct (WorkProductType type, String id, String region) {
        this.workProduct = new WorkProduct(type, id, region);
        return this;
    }

    public Task setHeavy (boolean heavy) {
        this.isHeavy = heavy;
        return this;
    }

    /** Convert a single internal Task object to its representation for JSON serialization and return to the UI. */
    public ApiTask toApiTask () {
        ApiTask apiTask = new ApiTask();
        apiTask.id = id; // This can be the same as the workProduct ID except for cases with no Mongo document
        apiTask.title = title;
        apiTask.detail = description;
        apiTask.state = state;
        apiTask.percentComplete = (int) getPercentComplete();
        apiTask.secondsActive = (int) durationExecuting().getSeconds();
        apiTask.secondsComplete = (int) durationComplete().getSeconds();
        apiTask.workProduct = workProduct;
        return apiTask;
    }

}<|MERGE_RESOLUTION|>--- conflicted
+++ resolved
@@ -24,12 +24,7 @@
  * Or an expected number of "relative work units" if new sub-tasks will be added on the fly, so absolutes are not known.
  * Tasks should implement ProgressListener functionality, and bubble up progress to parent tasks.
  *
-<<<<<<< HEAD
- * This class serves simultaneously as an internal domain object for tracking task execution, and an external API model
- * object for communicating relevant information to the web UI (when serialized to JSON), hence JsonIgnore annotations.
-=======
  * TODO rename to BackgroundTask
->>>>>>> 3c63f05d
  */
 public class Task implements Runnable, ProgressListener {
 
@@ -193,15 +188,8 @@
 
     @Override
     public void beginTask(String description, int totalElements) {
-<<<<<<< HEAD
-        // This is an existing interface; we may want to modify it so number of units can be set at any time.
-        // It is much more flexible to have the TaskAction set the totalWorkUnits itself when it starts, rather
-        // than calling withTotalWorkUnits - anyway total work units is only relevant when showing active progress.
-        // On the other hand the description probably should be set ahead of time.
-=======
         // In the absence of subtasks we can call this repeatedly on the same task, which will cause the UI progress
         // bar to reset to zero at each stage, while keeping the same top level title.
->>>>>>> 3c63f05d
         this.description = description;
         this.totalWorkUnits = totalElements;
         this.currentWorkUnit = 0;
@@ -241,22 +229,8 @@
         return task;
     }
 
-<<<<<<< HEAD
-    /**
-     * Call this static factory to begin building a task that will not be associated with any user.
-     * TODO distinguish between "[system] (no) user" and "other user, but not visible to that user".
-     */
-    public static Task system () {
-        Task task = new Task(new UserPermissions("[system]", true, "[system]"));
-        return task;
-    }
-
-    public Task withDescription (String description) {
-        this.description = description;
-=======
     public Task forUser (String user) {
         this.user = user;
->>>>>>> 3c63f05d
         return this;
     }
 
