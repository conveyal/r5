--- conflicted
+++ resolved
@@ -352,7 +352,6 @@
         return profileResponse;
     }
 
-<<<<<<< HEAD
     /**
      * Uses 2 streetSearches to get P+R path
      *
@@ -445,16 +444,11 @@
      * to create itineraries in response */
     private TIntIntMap combineMultimodalRoutingAccessTimes(Map<LegMode, StreetRouter> routers,
         TIntObjectMap<LegMode> stopModeMap, ProfileRequest request) {
-        TIntIntMap ret = new TIntIntHashMap();
-=======
-    /** Combine the results of several street searches using different modes into a single map */
-    private TIntIntMap combineMultimodalRoutingAccessTimes(Map<LegMode, StreetRouter> routers, ProfileRequest request) {
         // times at transit stops
         TIntIntMap times = new TIntIntHashMap();
 
         // weights at transit stops
         TIntIntMap weights = new TIntIntHashMap();
->>>>>>> f87c077e
 
         for (Map.Entry<LegMode, StreetRouter> entry : routers.entrySet()) {
             int maxTime = 30;
@@ -497,11 +491,6 @@
             router.getReachedStops().forEachEntry((stop, time) -> {
                 if (time > maxTimeFinal || time < minTimeFinal) return true;
 
-<<<<<<< HEAD
-                if (!ret.containsKey(stop) || ret.get(stop) > time) {
-                    ret.put(stop, time);
-                    stopModeMap.put(stop, mode);
-=======
                 int weight = time + penaltyFinal;
 
                 // There are penalties for using certain modes, to avoid bike/car trips that are only marginally faster
@@ -509,7 +498,7 @@
                 if (!weights.containsKey(stop) || weight < weights.get(stop)) {
                     times.put(stop, time);
                     weights.put(stop, weight);
->>>>>>> f87c077e
+                    stopModeMap.put(stop, mode);
                 }
 
                 return true; // iteration should continue
