--- conflicted
+++ resolved
@@ -598,30 +598,22 @@
         for (Relation.Member member : restrictionRelation.members) {
             if ("from".equals(member.role)) {
                 if (from != null) {
-<<<<<<< HEAD
-                    LOG.error("Turn restriction {} has multiple from members, skipping", osmRelationId);
-=======
-                    LOG.error("Turn restriction {} has multiple 'from' members, skipping.", id);
+                    LOG.error("Turn restriction {} has multiple 'from' members, skipping.", osmRelationId);
                     return;
                 }
                 if (member.type != OSMEntity.Type.WAY) {
-                    LOG.error("Turn restriction {} has a 'from' member that is not a way, skipping.", id);
->>>>>>> c27e9a45
+                    LOG.error("Turn restriction {} has a 'from' member that is not a way, skipping.", osmRelationId);
                     return;
                 }
                 from = member;
             }
             else if ("to".equals(member.role)) {
                 if (to != null) {
-<<<<<<< HEAD
-                    LOG.error("Turn restriction {} has multiple to members, skipping", osmRelationId);
-=======
-                    LOG.error("Turn restriction {} has multiple 'to' members, skipping.", id);
+                    LOG.error("Turn restriction {} has multiple 'to' members, skipping.", osmRelationId);
                     return;
                 }
                 if (member.type != OSMEntity.Type.WAY) {
-                    LOG.error("Turn restriction {} has a 'to' member that is not a way, skipping.", id);
->>>>>>> c27e9a45
+                    LOG.error("Turn restriction {} has a 'to' member that is not a way, skipping.", osmRelationId);
                     return;
                 }
                 to = member;
@@ -629,7 +621,6 @@
             else if ("via".equals(member.role)) {
                 via.add(member);
             }
-
             // Osmosis may produce situations where referential integrity is violated, probably at the edge of the
             // bounding box where half a turn restriction is outside the box.
             if (member.type == OSMEntity.Type.WAY) {
@@ -649,7 +640,6 @@
             }
         }
 
-
         if (from == null || to == null || via.isEmpty()) {
             LOG.error("Invalid turn restriction {}, does not have from, to and via, skipping", osmRelationId);
             return;
@@ -666,42 +656,25 @@
             }
         }
 
-<<<<<<< HEAD
-        if (hasViaWays && hasViaNodes || hasViaNodes && via.size() > 1) {
+        if ((hasViaWays && hasViaNodes) || (hasViaNodes && via.size() > 1)) {
             LOG.error("via must be single node or one or more ways, skipping restriction {}", osmRelationId);
-=======
-        if ((hasViaWays && hasViaNodes) || (hasViaNodes && via.size() > 1)) {
-            LOG.error("via must be single node or one or more ways, skipping restriction {}", id);
->>>>>>> c27e9a45
             return;
         }
 
         EdgeStore.Edge e = edgeStore.getCursor();
 
         if (hasViaNodes) {
-<<<<<<< HEAD
-            // Turn restriction passes via a single node, this is a fairly simple turn restriction.
+            // Turn restriction passes via a single node. This is a fairly simple turn restriction.
             // First find the street layer vertex for the OSM node the restriction passes through.
-=======
-            // Turn restriction passes via a single node. This is a fairly simple turn restriction.
-            // First find the relevant vertex.
->>>>>>> c27e9a45
             int vertex = vertexIndexForOsmNode.get(via.get(0).id);
-
             if (vertex == -1) {
                 LOG.warn("Vertex {} not found to use as via node for restriction {}, skipping this restriction", via.get(0).id, osmRelationId);
                 return;
             }
-
-<<<<<<< HEAD
-            // use array to dodge "effectively final" nonsense
-=======
             // use array to dodge Java closure "effectively final" nonsense
->>>>>>> c27e9a45
             final int[] fromEdge = new int[] { -1 };
-            final long fromWayId = from.id; // more effectively final nonsense
+            final long fromWayId = from.id; // more "effectively final" nonsense
             final boolean[] bad = new boolean[] { false };
-
             // find the street layer edge corresponding to the turn restriction's "from" OSM way
             incomingEdges.get(vertex).forEach(eidx -> {
                 e.seek(eidx);
@@ -714,10 +687,8 @@
 
                     fromEdge[0] = eidx;
                 }
-
                 return true; // iteration should continue
             });
-
 
             // find the street layer edge corresponding to the turn restriction's "to" OSM way
             final int[] toEdge = new int[] { -1 };
