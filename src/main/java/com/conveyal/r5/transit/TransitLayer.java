--- conflicted
+++ resolved
@@ -423,8 +423,6 @@
         FULL
     }
 
-<<<<<<< HEAD
-=======
     public static TransitModes getTransitModes(int routeType) {
         /* TPEG Extension  https://groups.google.com/d/msg/gtfs-changes/keT5rTPS7Y0/71uMz2l6ke0J */
         if (routeType >= 100 && routeType < 200){ // Railway Service
@@ -478,5 +476,5 @@
             throw new IllegalArgumentException("unknown gtfs route type " + routeType);
         }
     }
->>>>>>> 860beced
+
 }