package com.conveyal.r5.transit;

import com.conveyal.gtfs.GTFSFeed;
import com.conveyal.gtfs.model.Agency;
import com.conveyal.gtfs.model.Fare;
import com.conveyal.gtfs.model.FareArea;
import com.conveyal.gtfs.model.FareLegRule;
import com.conveyal.gtfs.model.FareNetwork;
import com.conveyal.gtfs.model.FareTransferRule;
import com.conveyal.gtfs.model.Frequency;
import com.conveyal.gtfs.model.Route;
import com.conveyal.gtfs.model.Service;
import com.conveyal.gtfs.model.Shape;
import com.conveyal.gtfs.model.Stop;
import com.conveyal.gtfs.model.StopTime;
import com.conveyal.gtfs.model.Trip;
import com.conveyal.r5.analyst.fare.faresv2.IndexUtils;
import com.conveyal.r5.api.util.TransitModes;
import com.conveyal.r5.common.GeometryUtils;
import com.conveyal.r5.streets.EdgeStore;
import com.conveyal.r5.streets.StreetRouter;
import com.conveyal.r5.streets.VertexStore;
import com.conveyal.r5.transit.faresv2.FareLegRuleInfo;
import com.conveyal.r5.transit.faresv2.FareTransferRuleInfo;
import com.conveyal.r5.util.LambdaCounter;
import com.conveyal.r5.util.LocationIndexedLineInLocalCoordinateSystem;
import com.google.common.base.Strings;
import com.google.common.collect.HashMultimap;
import com.google.common.collect.Multimap;
import gnu.trove.iterator.TIntIterator;
import gnu.trove.iterator.TIntObjectIterator;
import gnu.trove.list.TIntList;
import gnu.trove.list.array.TIntArrayList;
import gnu.trove.map.TIntIntMap;
import gnu.trove.map.TIntObjectMap;
import gnu.trove.map.TObjectIntMap;
import gnu.trove.map.hash.TIntIntHashMap;
import gnu.trove.map.hash.TIntObjectHashMap;
import gnu.trove.map.hash.TObjectIntHashMap;
import gnu.trove.set.TIntSet;
import gnu.trove.set.hash.TIntHashSet;
import org.locationtech.jts.geom.Coordinate;
import org.locationtech.jts.geom.Envelope;
import org.locationtech.jts.geom.Geometry;
import org.locationtech.jts.geom.Point;
import org.locationtech.jts.linearref.LinearLocation;
import org.roaringbitmap.RoaringBitmap;
import org.slf4j.Logger;
import org.slf4j.LoggerFactory;

import java.io.Serializable;
import java.time.DateTimeException;
import java.time.LocalDate;
import java.time.ZoneId;
import java.time.zone.ZoneRulesException;
import java.util.ArrayList;
import java.util.Arrays;
import java.util.BitSet;
import java.util.Collection;
import java.util.Collections;
import java.util.HashMap;
import java.util.List;
import java.util.Map;
import java.util.stream.Collectors;
import java.util.stream.DoubleStream;
import java.util.stream.IntStream;
import java.util.stream.StreamSupport;


/**
 * A key simplifying factor is that we don't handle overnight trips. This is fine for analysis at usual times of day.
 */
public class TransitLayer implements Serializable, Cloneable {

    /** Maximum distance to record in distance tables, in meters. */
    public static final int WALK_DISTANCE_LIMIT_METERS = 2000;

    /**
     * Distance limit for transfers, meters. Set to 1km which is slightly above OTP's 600m (which was specified as
     * 1 m/s with 600s max time, which is actually somewhat less than 600m due to extra costs due to steps etc.
     */
    public static final int TRANSFER_DISTANCE_LIMIT_METERS = 1000;

    /**
     * Distance limit from P+R to transit in meters
     */
    public static final int PARKRIDE_DISTANCE_LIMIT_METERS = 500;

    private static final Logger LOG = LoggerFactory.getLogger(TransitLayer.class);

    /**
     * The offset for fare areas. Since each stop is also a fare area, explicit fare areas are numbered starting with
     * this to keep them from ever colliding with stop IDs, as long as there are less than 1 billion stops in the network.
     *
     * TODO if this were smaller would it speed serialization due to variable-width integer encoding? 1 billion might be
     * excessive.
     */
    public static final int EXPLICIT_FARE_AREA_OFFSET = 1_000_000_000;

    /**
     * The offset for fare networks. Since each route is also a fare network, explicit fare networks are numbered starting with
     * this to keep them from ever colliding with stop IDs, as long as there are less than 1 billion stops in the network.
     */
    public static final int EXPLICIT_FARE_NETWORK_OFFSET = 1_000_000_000;

    /** Special int value used to indicate a field in GTFS-fares was left blank in the fare indexes */
    public static final int FARE_ID_BLANK = -1;

    /**
     * The time zone in which this TransportNetwork falls. It is read from a GTFS agency.
     * It defaults to GMT if no valid time zone can be found.
     */
    protected ZoneId timeZone;

    // Do we really need to store this? It does serve as a key into the GTFS MapDB.
    // It contains information that is temporarily also held in stopForIndex.
    public List<String> stopIdForIndex = new ArrayList<>();

    /** Fare zones for stops */
    public List<String> fareZoneForStop = new ArrayList<>();

    public List<String> parentStationIdForStop = new ArrayList<>();

    /** if true, save shapes in graph building */
    public boolean saveShapes = false;

    // Inverse map of stopIdForIndex, reconstructed from that list (not serialized). No-entry value is -1.
    public transient TObjectIntMap<String> indexForStopId;

    // This is used as an initial size estimate for many lists.
    public static final int TYPICAL_NUMBER_OF_STOPS_PER_TRIP = 30;

    public List<TripPattern> tripPatterns = new ArrayList<>();

    /** Stores the relevant patterns and trips based on the transit modes and date in an analysis request. */
    public transient FilteredPatternCache filteredPatternCache = new FilteredPatternCache(this);

    // Maybe we need a StopStore that has (streetVertexForStop, transfers, flags, etc.)
    public TIntList streetVertexForStop = new TIntArrayList();

    // Inverse map of streetVertexForStop, and reconstructed from that list.
    public transient TIntIntMap stopForStreetVertex;

    // For each stop, a packed list of transfers to other stops
    // FIXME we may currently be storing weight or time to reach other stop, which we did to avoid floating point division. Instead, store distances in millimeters, and divide by speed in mm/sec.
    public List<TIntList> transfersForStop = new ArrayList<>();

    /** Information about a route */
    public List<RouteInfo> routes = new ArrayList<>();

    /** The names of the stops */
    public List<String> stopNames = new ArrayList<>();

    public List<TIntList> patternsForStop;

    public List<Service> services = new ArrayList<>();

    /** Map from frequency entry ID to pattern index, trip index, frequency entry index */
    public Map<String, int[]> frequencyEntryIndexForId;

    /** If true at index stop allows boarding with wheelchairs **/
    public BitSet stopsWheelchair;

    // TODO there is probably a better way to do this, but for now we need to retain stop object for linking to streets
    public transient List<Stop> stopForIndex = new ArrayList<>();

    // The coordinates of a place roughly in the center of the transit network, for centering maps and coordinate systems.
    public double centerLon;
    public double centerLat;

    /** does this TransitLayer have any frequency-based trips? */
    public boolean hasFrequencies = false;

    /** Does this TransitLayer have any schedules */
    public boolean hasSchedules = false;

    /**
     * For each transit stop, an int-int map giving the walking distance to every reachable street vertex from that stop.
     * This is the result of running a distance-constrained street search outward from every stop in the graph.
     * If these tables are present, we serialize them when persisting a network to disk to avoid recalculating them
     * upon re-load. However, these tables are only computed when the network is first built in certain code
     * paths used for analysis work. The tables are not necessary for basic point-to-point routing.
     * Serializing this table makes network files much bigger and makes our checks to ensure that scenario application
     * does not damage base graphs slower.
     */
    public List<TIntIntMap> stopToVertexDistanceTables;

    /**
     * The TransportNetwork containing this TransitLayer. This link up the object tree also allows us to access the
     * StreetLayer associated with this TransitLayer in the same TransportNetwork without maintaining bidirectional
     * references between the two layers.
     */
    public TransportNetwork parentNetwork = null;

    public Map<String, Fare> fares;

    /**
     * The fare areas for each stop, in GTFS Fares v2.
     *
     * This is a list of fare area IDs. Each stop is implicitly a fare area, so the list of fare areas for a stop always
     * contains the stop ID. Explicit fare area IDs are made unique from stop int IDs by adding a large constant (10 million).
     */
    public TIntObjectMap<TIntList> fareAreasForStop = new TIntObjectHashMap<>();

    // TODO Fare Areas for trip, stop_sequence pair

    /** Fare networks for each route */
    public TIntObjectMap<RoaringBitmap> fareNetworksForRoute = new TIntObjectHashMap<>();

    /**
     * Is fare network EXPLICIT_FARE_NETWORK_OFFSET + i an as_route fare network (i.e. several legs within the network
     * should be matched as a single journey?)
     *
     * Note that fare networks are offset to keep them distinct from integer route IDs since routes are also implicit
     * fare networks. It is not recommended to query this directly but instead use getFareNetworkAsRoute(fareNetworkId)
     * and setFareNetworkAsRoute(fareNetworkId) which handles the integer conversions.
     */
    public RoaringBitmap fareNetworkAsRoute = new RoaringBitmap();

    /**
     * The fare leg rules for this transport network.
     * If memory becomes a problem, FareLegRule could be replaced with a proxy class that only contains amount
     */
    public List<FareLegRuleInfo> fareLegRules = new ArrayList<>();

    // indices for fare leg rules. Note that each index also contains an entry for key FARE_ID_BLANK which indicates that
    //the field was left blank

    /** Fare leg rule for fare network ID (either explicit or implicit) */
    public TIntObjectMap<RoaringBitmap> fareLegRulesForFareNetworkId = new TIntObjectHashMap<>();

    /** Fare leg rule for from area id */
    public TIntObjectMap<RoaringBitmap> fareLegRulesForFromAreaId = new TIntObjectHashMap<>();

    /**
     * Fare leg rules for from stop ID. This is computed based on fareAreasForStopId and fareLegRulesForFromAreaId, and
     * cached for higher performance.
     */
    public transient TIntObjectMap<RoaringBitmap> fareLegRulesForFromStopId;

    /** Fare leg rule for to area id */
    public TIntObjectMap<RoaringBitmap> fareLegRulesForToAreaId = new TIntObjectHashMap<>();

    /**
     * Fare leg rules for to stop ID. This is computed based on fareAreasForStopId and fareLegRulesForToAreaId, and
     * cached for higher performance.
     */
    public transient TIntObjectMap<RoaringBitmap> fareLegRulesForToStopId;

    // TODO contains_area_id, leg_group_id, timeframes

    /**
     * The fare transfer rules for this transport network.
     */
    public List<FareTransferRuleInfo> fareTransferRules = new ArrayList<>();

    /**
     * Fare transfer rule index for from_leg_group_id, with key for FARE_ID_BLANK containing fare transfer rules with empty from_leg_group_id
     * All rules from FARE_ID_BLANK are also included in rules for specific fare IDs.
     */
    public TIntObjectMap<RoaringBitmap> fareTransferRulesForFromLegGroupId = new TIntObjectHashMap<>();

    /**
     * Fare transfer rule index for to_leg_group_id, with key for FARE_ID_BLANK containing fare transfer rules with empty to_leg_group_id
     * All rules from FARE_ID_BLANK are also included in rules for specific fare IDs.
     */
    public TIntObjectMap<RoaringBitmap> fareTransferRulesForToLegGroupId = new TIntObjectHashMap<>();

    /** Map from feed ID to feed CRC32 to ensure that we can't apply scenarios to the wrong feeds */
    public Map<String, Long> feedChecksums = new HashMap<>();

    /**
     * A string uniquely identifying the contents of this TransitLayer among all TransitLayers.
     * When no scenario has been applied, this field will contain the ID of the containing TransportNetwork.
     * When a scenario has modified this StreetLayer, this field will be changed to the scenario's ID.
     * We need a way to know what transit information is in the layer independent of object identity, which is lost in
     * a round trip through serialization. This also allows re-using cached information for multiple scenarios that
     * don't modify the transit network. (This never happens yet, but will when we allow street editing.)
     */
    public String scenarioId;

    /**
     * Load a GTFS feed with full load level. The feed is not closed after being loaded.
     * TODO eliminate "load levels"
     */
    public void loadFromGtfs (GTFSFeed gtfs) throws DuplicateFeedException {
        loadFromGtfs(gtfs, LoadLevel.FULL);
    }

    /**
     * Load data from a GTFS feed. Call multiple times to load multiple feeds.
     * The supplied feed is treated as read-only, and is not closed after being loaded.
     * This method requires findPatterns() to have been called on the feed before it's passed in.
     */
    public void loadFromGtfs (GTFSFeed gtfs, LoadLevel level) throws DuplicateFeedException {
        if (feedChecksums.containsKey(gtfs.feedId)) {
            throw new DuplicateFeedException(gtfs.feedId);
        }

        // checksum feed and add to checksum cache
        feedChecksums.put(gtfs.feedId, gtfs.checksum);

        // Load stops.
        // ID is the GTFS string ID, stopIndex is the zero-based index, stopVertexIndex is the index in the street layer.
        TObjectIntMap<String> indexForUnscopedStopId = new TObjectIntHashMap<>();
        stopsWheelchair = new BitSet(gtfs.stops.size());
        for (Stop stop : gtfs.stops.values()) {
            int stopIndex = stopIdForIndex.size();
            String scopedStopId = String.join(":", stop.feed_id, stop.stop_id);
            // This is only used while building the TransitNetwork to look up StopTimes from the same feed.
            indexForUnscopedStopId.put(stop.stop_id, stopIndex);
            stopIdForIndex.add(scopedStopId);
            // intern zone IDs to save memory
            fareZoneForStop.add(stop.zone_id);
            parentStationIdForStop.add(stop.parent_station);
            stopForIndex.add(stop);
            if (stop.wheelchair_boarding != null && stop.wheelchair_boarding.trim().equals("1")) {
                stopsWheelchair.set(stopIndex);
            }
            if (level == LoadLevel.FULL) {
                stopNames.add(stop.stop_name);
            }
        }

        // Load service periods, assigning integer codes which will be referenced by trips and patterns.
        TObjectIntMap<String> serviceCodeNumber = new TObjectIntHashMap<>(20, 0.5f, -1);
        gtfs.services.forEach((serviceId, service) -> {
            int serviceIndex = services.size();
            services.add(service);
            serviceCodeNumber.put(serviceId, serviceIndex);
            LOG.debug("Service {} has ID {}", serviceIndex, serviceId);
        });

        LOG.info("Creating trip patterns and schedules.");

        // These are temporary maps used only for grouping purposes.
        Map<String, TripPattern> tripPatternForPatternId = new HashMap<>();
        Multimap<String, TripSchedule> tripsForBlock = HashMultimap.create();

        // Keyed with unscoped route_id, which is fine as this is for a single GTFS feed
        TObjectIntMap<String> routeIndexForRoute = new TObjectIntHashMap<>();
        int nTripsAdded = 0;
        int nZeroDurationHops = 0;
        TRIPS: for (String tripId : gtfs.trips.keySet()) {
            Trip trip = gtfs.trips.get(tripId);
            Route route = gtfs.routes.get(trip.route_id);
            // Construct the stop pattern and schedule for this trip.
            String scopedRouteId = String.join(":", gtfs.feedId, trip.route_id);
            TIntList arrivals = new TIntArrayList(TYPICAL_NUMBER_OF_STOPS_PER_TRIP);
            TIntList departures = new TIntArrayList(TYPICAL_NUMBER_OF_STOPS_PER_TRIP);
            TIntList stopSequences = new TIntArrayList(TYPICAL_NUMBER_OF_STOPS_PER_TRIP);

            int previousDeparture = Integer.MIN_VALUE;

            int nStops = 0;

            Iterable<StopTime> stopTimes;

            try {
                stopTimes = gtfs.getInterpolatedStopTimesForTrip(tripId);
            } catch (GTFSFeed.FirstAndLastStopsDoNotHaveTimes e) {
                LOG.warn("First and last stops do not both have times specified on trip {} on route {}, skipping this as interpolation is impossible", trip.trip_id, trip.route_id);
                continue TRIPS;
            }

            for (StopTime st : stopTimes) {
                arrivals.add(st.arrival_time);
                departures.add(st.departure_time);
                stopSequences.add(st.stop_sequence);

                if (previousDeparture > st.arrival_time || st.arrival_time > st.departure_time) {
                    LOG.warn("Negative-time travel at stop {} on trip {} on route {}, skipping this trip as it will wreak havoc with routing", st.stop_id, trip.trip_id, trip.route_id);
                    continue TRIPS;
                }

                if (previousDeparture == st.arrival_time) { //Teleportation: arrive at downstream stop immediately after departing upstream
                    //often the result of a stop_times input with time values rounded to the nearest minute.
                    //TODO check if the distance of the hop is reasonably traveled in less than 60 seconds, which may vary by mode.
                    nZeroDurationHops++;
                }

                previousDeparture = st.departure_time;

                nStops++;
            }

            if (nStops == 0) {
                LOG.warn("Trip {} on route {} {} has no stops, it will not be used", trip.trip_id, trip.route_id, route.route_short_name);
                continue;
            }

            String patternId = gtfs.patternForTrip.get(tripId);

            TripPattern tripPattern = tripPatternForPatternId.get(patternId);
            if (tripPattern == null) {
                tripPattern = new TripPattern(String.format("%s:%s", gtfs.feedId, route.route_id), stopTimes, indexForUnscopedStopId);

                // if we haven't seen the route yet _from this feed_ (as IDs are only feed-unique)
                // create it.
                if (level == LoadLevel.FULL) {
                    if (!routeIndexForRoute.containsKey(trip.route_id)) {
                        int routeIndex = routes.size();
                        RouteInfo ri = new RouteInfo(route, gtfs.agency.get(route.agency_id));
                        routes.add(ri);
                        routeIndexForRoute.put(trip.route_id, routeIndex);
                    }

                    tripPattern.routeIndex = routeIndexForRoute.get(trip.route_id);

                    if (trip.shape_id != null && saveShapes) {
                        Shape shape = gtfs.getShape(trip.shape_id);
                        if (shape == null) LOG.warn("Shape {} for trip {} was missing", trip.shape_id, trip.trip_id);
                        else {
                            // TODO this will not work if some trips in the pattern don't have shapes
                            tripPattern.shape = shape.geometry;

                            // project stops onto shape
                            boolean stopsHaveShapeDistTraveled = StreamSupport.stream(stopTimes.spliterator(), false)
                                    .noneMatch(st -> Double.isNaN(st.shape_dist_traveled));
                            boolean shapePointsHaveDistTraveled = DoubleStream.of(shape.shape_dist_traveled)
                                    .noneMatch(Double::isNaN);

                            LinearLocation[] locations;

                            if (stopsHaveShapeDistTraveled && shapePointsHaveDistTraveled) {
                                // create linear locations from dist traveled
                                locations = StreamSupport.stream(stopTimes.spliterator(), false)
                                        .map(st -> {
                                            double dist = st.shape_dist_traveled;

                                            int segment = 0;

                                            while (segment < shape.shape_dist_traveled.length - 2 &&
                                                    dist > shape.shape_dist_traveled[segment + 1]
                                                    ) segment++;

                                            double endSegment = shape.shape_dist_traveled[segment + 1];
                                            double beginSegment = shape.shape_dist_traveled[segment];
                                            double proportion = (dist - beginSegment) / (endSegment - beginSegment);

                                            return new LinearLocation(segment, proportion);
                                        }).toArray(LinearLocation[]::new);
                            } else {
                                // naive snapping
                                LocationIndexedLineInLocalCoordinateSystem line =
                                        new LocationIndexedLineInLocalCoordinateSystem(shape.geometry.getCoordinates());

                                locations = StreamSupport.stream(stopTimes.spliterator(), false)
                                        .map(st -> {
                                            Stop stop = gtfs.stops.get(st.stop_id);
                                            return line.project(new Coordinate(stop.stop_lon, stop.stop_lat));
                                        })
                                        .toArray(LinearLocation[]::new);
                            }

                            tripPattern.stopShapeSegment = new int[locations.length];
                            tripPattern.stopShapeFraction = new float[locations.length];

                            for (int i = 0; i < locations.length; i++) {
                                tripPattern.stopShapeSegment[i] = locations[i].getSegmentIndex();
                                tripPattern.stopShapeFraction[i] = (float) locations[i].getSegmentFraction();
                            }
                        }
                    }
                }

                tripPatternForPatternId.put(patternId, tripPattern);
                tripPattern.originalId = tripPatterns.size();
                tripPatterns.add(tripPattern);
            }
            tripPattern.setOrVerifyDirection(trip.direction_id);
            int serviceCode = serviceCodeNumber.get(trip.service_id);

            // TODO there's no reason why we can't just filter trips like this, correct?
            // TODO this means that invalid trips still have empty patterns created
            Collection<Frequency> frequencies = gtfs.getFrequencies(trip.trip_id);
            TripSchedule tripSchedule = TripSchedule.create(trip, arrivals.toArray(), departures.toArray(), frequencies, stopSequences.toArray(), serviceCode);
            if (tripSchedule == null) continue;

            tripPattern.addTrip(tripSchedule);

            this.hasFrequencies = this.hasFrequencies || tripSchedule.headwaySeconds != null;
            this.hasSchedules = this.hasSchedules || tripSchedule.headwaySeconds == null;

            nTripsAdded += 1;
            // Record which block this trip belongs to, if any.
            if ( ! Strings.isNullOrEmpty(trip.block_id)) {
                tripsForBlock.put(trip.block_id, tripSchedule);
            }
        }
        LOG.info("Done creating {} trips on {} patterns.", nTripsAdded, tripPatternForPatternId.size());

        LOG.info("{} zero-duration hops found.", nZeroDurationHops);

        LOG.info("Chaining trips together according to blocks to model interlining...");
        // Chain together trips served by the same vehicle that allow transfers by simply staying on board.
        // Elsewhere this is done by grouping by (serviceId, blockId) but this is not supported by the spec.
        // Discussion started on gtfs-changes.
        tripsForBlock.asMap().forEach((blockId, trips) -> {
            TripSchedule[] schedules = trips.toArray(new TripSchedule[trips.size()]);
            Arrays.sort(schedules); // Sorts on first departure time
            for (int i = 0; i < schedules.length - 1; i++) {
                schedules[i].chainTo(schedules[i + 1]);
            }
        });
        LOG.info("Done chaining trips together according to blocks.");

        LOG.info("Sorting trips on each pattern");
        for (TripPattern tripPattern : tripPatternForPatternId.values()) {
            Collections.sort(tripPattern.tripSchedules);
        }
        LOG.info("done sorting");

        LOG.info("Finding the approximate center of the transport network...");
        findCenter(gtfs.stops.values());

        //Set transportNetwork timezone
        //If there are no agencies (which is strange) it is GMT
        //Otherwise it is set to first valid agency timezone and warning is shown if agencies have different timezones
        if (gtfs.agency.size() == 0) {
            timeZone = ZoneId.of("GMT");
            LOG.warn("graph contains no agencies; API request times will be interpreted as GMT.");
        } else {
            for (Agency agency : gtfs.agency.values()) {
                if (agency.agency_timezone == null) {
                    LOG.warn("Agency {} is without timezone", agency.agency_name);
                    continue;
                }
                ZoneId tz;
                try {
                    tz = ZoneId.of(agency.agency_timezone);
                } catch (ZoneRulesException z) {
                    LOG.error("Agency {} in GTFS with timezone '{}' wasn't found in timezone database reason: {}", agency.agency_name, agency.agency_timezone, z.getMessage());
                    //timezone will be set to GMT if it is still empty after for loop
                    continue;
                } catch (DateTimeException dt) {
                    LOG.error("Agency {} in GTFS has timezone in wrong format:'{}'. Expected format: area/city ", agency.agency_name, agency.agency_timezone);
                    //timezone will be set to GMT if it is still empty after for loop
                    continue;
                }
                //First time setting timezone
                if (timeZone == null) {
                    LOG.info("TransportNetwork time zone set to {} from agency '{}' and agency_timezone:{}", tz,
                        agency.agency_name, agency.agency_timezone);
                    timeZone = tz;
                } else if (!timeZone.equals(tz)) {
                    LOG.error("agency time zone {} differs from TransportNetwork time zone: {}. This will be problematic.", tz,
                        timeZone);
                }
            }

            //This can only happen if all agencies have empty timezones
            if (timeZone == null) {
                timeZone = ZoneId.of("GMT");
                LOG.warn(
                    "No agency in graph had valid timezone; API request times will be interpreted as GMT.");
            }
        }

        if (level == LoadLevel.FULL) {
            this.fares = new HashMap<>(gtfs.fares);
        }

        // Will be useful in naming patterns.
//        LOG.info("Finding topology of each route/direction...");
//        Multimap<T2<String, Integer>, TripPattern> patternsForRouteDirection = HashMultimap.create();
//        tripPatterns.forEach(tp -> patternsForRouteDirection.put(new T2(tp.routeId, tp.directionId), tp));
//        for (T2<String, Integer> routeAndDirection : patternsForRouteDirection.keySet()) {
//            RouteTopology topology = new RouteTopology(routeAndDirection.first, routeAndDirection.second, patternsForRouteDirection.get(routeAndDirection));
//        }

        try {
            // we only support a subset of Fares V2, and many exceptions may be thrown if the feed uses more than that
            // subset. Still allow graph to build without fare information if that is the case.
            loadFaresV2(gtfs, indexForUnscopedStopId, routeIndexForRoute);
        } catch (Exception e) {
            LOG.warn("Exception loading GTFS Fares V2, fare routing will not be available", e);
            clearFaresV2();
        }

        if (feedChecksums.size() > 1) {
            LOG.warn("Multiple feeds specified, GTFS-Fares V2 will be unavailable");
            clearFaresV2();
        }
    }

    /** Clear GTFS-Fares V2 information after a load error */
    private void clearFaresV2 () {
        fareLegRules.clear();
        fareTransferRules.clear();
        fareLegRulesForFromAreaId.clear();
        fareLegRulesForFareNetworkId.clear();
        fareLegRulesForToAreaId.clear();
        fareTransferRulesForFromLegGroupId.clear();
        fareTransferRulesForToLegGroupId.clear();
        fareAreasForStop.clear();
        fareNetworkAsRoute.clear();
        fareNetworksForRoute.clear();
    }

    /** Load GTFS-Fares V2 information from a feed */
    private void loadFaresV2 (GTFSFeed feed, TObjectIntMap<String> indexForUnscopedStopId,
                              TObjectIntMap<String> indexForUnscopedRouteId) {
        LOG.info("Loading GTFS-Fares V2");

        // due to symmetrical fare legs, one fare leg rule ID can match multiple fare leg rules
        Map<String, TIntList> fareLegRuleForLegGroupId = new HashMap<>();
        TObjectIntMap<String> fareNetworkForId = new TObjectIntHashMap<>();
        TObjectIntMap<String> fareAreaForId = new TObjectIntHashMap<>();

        LOG.info("Loading fare areas");
        for (int i = 0; i < stopIdForIndex.size(); i++) {
            fareAreasForStop.put(i, new TIntArrayList());
            fareAreasForStop.get(i).add(i); // every stop is a fare area
            fareAreaForId.put(stopForIndex.get(i).stop_id, i); // need to get unscoped id
        }

        // TODO this will not work if there are multiple feeds
        int fareAreaIdx = EXPLICIT_FARE_AREA_OFFSET;
        for (FareArea fareArea : feed.fare_areas.values()) {
            for (FareArea.FareAreaMember member : fareArea.members) {
                if (member.trip_id != null)
                    throw new IllegalArgumentException("Trip-based fare area membership not supported!");

                int stopIndex = indexForUnscopedStopId.get(member.stop_id);
                fareAreasForStop.get(stopIndex).add(fareAreaIdx);
            }
            fareAreaForId.put(fareArea.fare_area_id, fareAreaIdx);
            fareAreaIdx++;
        }

        LOG.info("Loaded {} fare areas", fareAreaForId.size());

        LOG.info("Loading fare networks");
        // TODO will not work if there are multiple feeds
        for (int i = 0; i < routes.size(); i++) {
            fareNetworkForId.put(routes.get(i).route_id, i);
            fareNetworksForRoute.put(i, new RoaringBitmap());
            fareNetworksForRoute.get(i).add(i); // every route is an implicit fare network
        }

        // TODO this will not work if there are multiple feeds
        int fareNetworkIdx = EXPLICIT_FARE_NETWORK_OFFSET;
        for (FareNetwork fareNetwork : feed.fare_networks.values()) {
            fareNetworkForId.put(fareNetwork.fare_network_id, fareNetworkIdx);
            if (fareNetwork.as_route == 1) fareNetworkAsRoute.add(fareNetworkIdx);

            for (String routeId : fareNetwork.route_ids) {
                if (indexForUnscopedRouteId.containsKey(routeId)) {
                    int routeIdx = indexForUnscopedRouteId.get(routeId);
                    if (!routes.get(routeIdx).route_id.equals(routeId))
                        throw new IllegalStateException("Route ID mismatch!");
                    fareNetworksForRoute.get(routeIdx).add(fareNetworkIdx);
                } else {
                    // don't error out here, it's not illegal to have a route with no trips, and this can happen when
                    // GTFS is trimmed
                    LOG.warn("Route ID {} referenced in fare_networks not in routes, or has no trips!", routeId);
                }
            }

            fareNetworkIdx++;
        }

        LOG.info("Loaded {} fare networks", fareNetworkForId.size());

        LOG.info("Loading fare leg rules");
        for (FareLegRule rule : feed.fare_leg_rules) {
            fareLegRules.add(new FareLegRuleInfo(rule));
            int fareLegRuleIdx = fareLegRules.size() - 1;
            if (rule.leg_group_id != null) {
                if (fareLegRuleForLegGroupId.containsKey(rule.leg_group_id)) {
                    throw new IllegalArgumentException("Fare leg group ID " + rule.leg_group_id + " is duplicated");
                }
                fareLegRuleForLegGroupId.put(rule.leg_group_id, new TIntArrayList());
                fareLegRuleForLegGroupId.get(rule.leg_group_id).add(fareLegRuleIdx);
            }

            // build indices
            int fareNetworkId;
            if (rule.fare_network_id != null) {
                if (!fareNetworkForId.containsKey(rule.fare_network_id)) {
                    throw new IllegalArgumentException("Fare network ID referenced in fare_leg_rules not present: " +
                            rule.fare_network_id);
                }

                fareNetworkId = fareNetworkForId.get(rule.fare_network_id);
            } else fareNetworkId = FARE_ID_BLANK;

            if (!fareLegRulesForFareNetworkId.containsKey(fareNetworkId))
                fareLegRulesForFareNetworkId.put(fareNetworkId, new RoaringBitmap());
            fareLegRulesForFareNetworkId.get(fareNetworkId).add(fareLegRuleIdx);

            int fromAreaIdx;
            if (rule.from_area_id != null) {
                if (!fareAreaForId.containsKey(rule.from_area_id)) {
                    throw new IllegalArgumentException("Fare area ID referenced in fare_leg_rules not present: " +
                            rule.from_area_id);
                }
                fromAreaIdx = fareAreaForId.get(rule.from_area_id);
            } else fromAreaIdx = FARE_ID_BLANK;

            if (!fareLegRulesForFromAreaId.containsKey(fromAreaIdx)) {
                fareLegRulesForFromAreaId.put(fromAreaIdx, new RoaringBitmap());
            }
            fareLegRulesForFromAreaId.get(fromAreaIdx).add(fareLegRuleIdx);

            int toAreaIdx;
            if (rule.to_area_id != null) {
                if (!fareAreaForId.containsKey(rule.to_area_id)) {
                    throw new IllegalArgumentException("Fare area ID referenced in fare_leg_rules not present: " +
                            rule.to_area_id);
                }
                toAreaIdx = fareAreaForId.get(rule.to_area_id);
            } else toAreaIdx = FARE_ID_BLANK;

            if (!fareLegRulesForToAreaId.containsKey(toAreaIdx)) {
                fareLegRulesForToAreaId.put(toAreaIdx, new RoaringBitmap());
            }
            fareLegRulesForToAreaId.get(toAreaIdx).add(fareLegRuleIdx);

            if (rule.service_id != null) throw new IllegalArgumentException("Service IDs not supported in fare_leg_rules");
            if (rule.contains_area_id != null) throw new IllegalArgumentException("contains_area_id not supported in fare_leg_rules");
            if (rule.to_timeframe_id != null || rule.from_timeframe_id != null)
                throw new IllegalArgumentException("timeframes not supported in fare_leg_rules");
            if (!Double.isNaN(rule.min_fare_distance) || !Double.isNaN(rule.max_fare_distance))
                throw new IllegalArgumentException("Fare distances not supported in fare_leg_rules");

            if (rule.is_symmetrical == 1) {
                // Can't just add the same rule backwards, because of how the matching works. Consider a rule for travel
                // from Zone A to Zone B that is symmetrical. If we add the same rule index to both directions, the rule
                // will also match trips from A to A or B to B.
                fareLegRules.add(new FareLegRuleInfo(rule));
                fareLegRuleIdx = fareLegRules.size() -1;
                if (rule.leg_group_id != null)
                    // no contains check needed, forward rule already added above
                    fareLegRuleForLegGroupId.get(rule.leg_group_id).add(fareLegRuleIdx);

                // no contains check needed for same reason
                fareLegRulesForFareNetworkId.get(fareNetworkId).add(fareLegRuleIdx);

                if (!fareLegRulesForFromAreaId.containsKey(toAreaIdx)) {
                    fareLegRulesForFromAreaId.put(toAreaIdx, new RoaringBitmap());
                }
                fareLegRulesForFromAreaId.get(toAreaIdx).add(fareLegRuleIdx);

                if (!fareLegRulesForToAreaId.containsKey(fromAreaIdx)) {
                    fareLegRulesForToAreaId.put(fromAreaIdx, new RoaringBitmap());
                }
                fareLegRulesForToAreaId.get(fromAreaIdx).add(fareLegRuleIdx);
            }
        }

        LOG.info("Loaded {} fare leg rules", fareLegRules.size());

        LOG.info("Loading fare transfer rules");
        TIntList blankFareList = new TIntArrayList();
        blankFareList.add(FARE_ID_BLANK);
        for (FareTransferRule rule : feed.fare_transfer_rules) {
            fareTransferRules.add(new FareTransferRuleInfo(rule));
            int fareTransferRuleIdx = fareTransferRules.size() - 1;

            TIntList fromLegIdxs;
            if (rule.from_leg_group_id != null) {
                if (!fareLegRuleForLegGroupId.containsKey(rule.from_leg_group_id)) {
                    throw new IllegalArgumentException("Fare leg group ID referenced in fare_transfer_rules not present: " +
                            rule.from_leg_group_id);
                }
                fromLegIdxs = fareLegRuleForLegGroupId.get(rule.from_leg_group_id);
            } else fromLegIdxs = blankFareList;


            for (TIntIterator it = fromLegIdxs.iterator(); it.hasNext(); ) {
                int fromLegIdx = it.next();
                if (!fareTransferRulesForFromLegGroupId.containsKey(fromLegIdx)) {
                    fareTransferRulesForFromLegGroupId.put(fromLegIdx, new RoaringBitmap());
                }
                fareTransferRulesForFromLegGroupId.get(fromLegIdx).add(fareTransferRuleIdx);
            }

            TIntList toLegIdxs;
            if (rule.to_leg_group_id != null) {
                if (!fareLegRuleForLegGroupId.containsKey(rule.to_leg_group_id)) {
                    throw new IllegalArgumentException("Fare leg group ID referenced in fare_transfer_rules not present: " +
                            rule.to_leg_group_id);
                }
                toLegIdxs = fareLegRuleForLegGroupId.get(rule.to_leg_group_id);
            } else toLegIdxs = blankFareList;

            for (TIntIterator it = toLegIdxs.iterator(); it.hasNext(); ) {
                int toLegIdx = it.next();
                if (!fareTransferRulesForToLegGroupId.containsKey(toLegIdx)) {
                    fareTransferRulesForToLegGroupId.put(toLegIdx, new RoaringBitmap());
                }
                fareTransferRulesForToLegGroupId.get(toLegIdx).add(fareTransferRuleIdx);
            }

            if (rule.is_symmetrical == 1) {
                throw new UnsupportedOperationException("is_symmetrical not yet supported for fare_transfer_rules");
            }
        }

        // OR all FARE_ID_BLANK rules into fareTransferRulesForToLegGroupId, so it does not have to be done at
        // runtime. FARE_ID_BLANK matches all fare transfer rules
        if (fareTransferRulesForFromLegGroupId.containsKey(FARE_ID_BLANK)) {
            RoaringBitmap wildcardRules = fareTransferRulesForFromLegGroupId.get(FARE_ID_BLANK);
            for (TIntObjectIterator<RoaringBitmap> it = fareTransferRulesForFromLegGroupId.iterator(); it.hasNext();) {
                it.advance();
                it.value().or(wildcardRules);
            }
        }

        if (fareTransferRulesForToLegGroupId.containsKey(FARE_ID_BLANK)) {
            RoaringBitmap wildcardRules = fareTransferRulesForToLegGroupId.get(FARE_ID_BLANK);
            for (TIntObjectIterator<RoaringBitmap> it = fareTransferRulesForToLegGroupId.iterator(); it.hasNext();) {
                it.advance();
                it.value().or(wildcardRules);
            }
        }

        LOG.info("Loaded {} fare transfer rules", fareTransferRules.size());
    }

    // The median of all stopTimes would be best but that involves sorting a huge list of numbers.
    // So we just use the mean of all stops for now.
    private void findCenter (Collection<Stop> stops) {
        double lonSum = 0;
        double latSum = 0;
        for (Stop stop : stops) {
            latSum += stop.stop_lat;
            lonSum += stop.stop_lon;
        }
        // Stops is a HashMap so size() is fast. If it ever becomes a MapDB BTree, we may want to do this differently.
        centerLat = latSum / stops.size();
        centerLon = lonSum / stops.size();
    }

    /** (Re-)build transient indexes of this TransitLayer, connecting stops to patterns etc. */
    public void rebuildTransientIndexes () {
        LOG.info("Rebuilding transient indices.");

        // 1. Which patterns pass through each stop?
        // We could store references to patterns rather than indexes.
        int nStops = stopIdForIndex.size();
        patternsForStop = new ArrayList<>(nStops);
        for (int i = 0; i < nStops; i++) {
            patternsForStop.add(new TIntArrayList());
        }
        int p = 0;
        for (TripPattern pattern : tripPatterns) {
            for (int stopIndex : pattern.stops) {
                if (!patternsForStop.get(stopIndex).contains(p)) {
                    patternsForStop.get(stopIndex).add(p);
                }
            }
            p++;
        }

        // 2. What street vertex represents each transit stop? Invert the serialized map.
        stopForStreetVertex = new TIntIntHashMap(streetVertexForStop.size(), 0.5f, -1, -1);
        for (int s = 0; s < streetVertexForStop.size(); s++) {
            stopForStreetVertex.put(streetVertexForStop.get(s), s);
        }

        // 3. What is the integer index for each GTFS stop ID?
        indexForStopId = new TObjectIntHashMap<>(stopIdForIndex.size(), 0.5f, -1);
        for (int s = 0; s < stopIdForIndex.size(); s++) {
            indexForStopId.put(stopIdForIndex.get(s), s);
        }

        // 4. What are the indices for each frequency entry?
        frequencyEntryIndexForId = new HashMap<>();

        for (int patternIdx = 0; patternIdx < tripPatterns.size(); patternIdx++) {
            TripPattern pattern = tripPatterns.get(patternIdx);
            for (int tripScheduleIdx = 0; tripScheduleIdx < pattern.tripSchedules.size(); tripScheduleIdx++) {
                TripSchedule schedule = pattern.tripSchedules.get(tripScheduleIdx);
                if (schedule.headwaySeconds == null) continue;

                for (int frequencyEntryIdx = 0; frequencyEntryIdx < schedule.headwaySeconds.length; frequencyEntryIdx++) {
                    frequencyEntryIndexForId.put(schedule.frequencyEntryIds[frequencyEntryIdx],
                            new int [] { patternIdx, tripScheduleIdx, frequencyEntryIdx });
                }
            }
        }

        if (!fareLegRules.isEmpty()) rebuildFaresV2TransientIndices();

        LOG.info("Done rebuilding transient indices.");
    }

    /**
<<<<<<< HEAD
     * Run a distance-constrained street search from every transit stop in the graph using the walk mode.
=======
     * Rebuild transient indices used in Fares V2 routing
     */
    private void rebuildFaresV2TransientIndices () {
        fareLegRulesForFromStopId = indexFareLegRulesForStops(fareLegRulesForFromAreaId);
        fareLegRulesForToStopId = indexFareLegRulesForStops(fareLegRulesForToAreaId);
    }

    /** Build an index for which fare leg rules are applicable for trips at each stop. Used for both from and to stops
     * by passing in fareLegRulesForFromAreaId or fareLegRulesForToAreaId, respectively.
     */
    private TIntObjectMap<RoaringBitmap> indexFareLegRulesForStops(TIntObjectMap<RoaringBitmap> fareLegRulesForFareAreaId) {
        TIntObjectMap<RoaringBitmap> forStops = new TIntObjectHashMap<>();
        for (int stop = 0; stop < stopIdForIndex.size(); stop++) {
            TIntList fareAreas = fareAreasForStop.get(stop);
            // TODO could intern these RoaringBitmaps to save some memory if it becomes a problem
            forStops.put(stop, IndexUtils.getMatching(fareLegRulesForFareAreaId, fareAreas));
        }
        return forStops;
    }

    /**
     * Run a distance-constrained street search from every transit stop in the graph.
>>>>>>> b0df0fc2
     * Store the distance to every reachable street vertex for each of these origin stops.
     * If a scenario has been applied, we need to build tables for any newly created stops and any stops within
     * transfer distance or access/egress distance of those new stops. In that case a rebuildZone geometry should be
     * supplied. If rebuildZone is null, a complete rebuild of all tables will occur for all stops.
     * Note, this rebuilds for the WALK MODE ONLY. The network only has a field for retaining walk distance tables.
     * This is a candidate for optimization if car or bicycle scenarios are slow to apply.
     * @param rebuildZone the zone within which to rebuild tables in FIXED-POINT DEGREES, or null to build all tables.
     */
    public void buildDistanceTables(Geometry rebuildZone) {

        LOG.info("Pre-computing distances from transit stops to street vertices (WALK mode only).");
        if (rebuildZone != null) {
            LOG.info("Selectively finding distances for only those stops potentially affected by scenario application.");
        }

        LambdaCounter buildCounter = new LambdaCounter(LOG, getStopCount(), 1000,
                "Computed distances to street vertices from {} of {} transit stops.");

        // Working in parallel, create a new list containing one distance table for each stop index, optionally
        // skipping stops falling outside the specified geometry.
        stopToVertexDistanceTables = IntStream.range(0, getStopCount()).parallel().mapToObj(stopIndex -> {
            if (rebuildZone != null) {
                // Skip existing or new stops outside the zone that may be affected by the scenario.
                Point p = getJTSPointForStopFixed(stopIndex);
                if (p == null || !rebuildZone.contains(p)) {
                    // This stop can't be affected, return any existing one.
                    return stopIndex < stopToVertexDistanceTables.size() ? stopToVertexDistanceTables.get(stopIndex) : null;
                }
            }
            buildCounter.increment();
            return this.buildOneDistanceTable(stopIndex);
        }).collect(Collectors.toList());
        buildCounter.done();
    }

    /**
     * Perform a single on-street WALK search from the specified transit stop.
     * Return the distance in millimeters to every reached street vertex.
     * @param stop the internal integer stop ID for which to build a distance table.
     * @return a map from street vertex numbers to distances in millimeters
     */
    public TIntIntMap buildOneDistanceTable(int stop) {
        int originVertex = streetVertexForStop.get(stop);
        if (originVertex == -1) {
            // -1 indicates that this stop is not linked to the street network.
            LOG.warn("Stop {} has not been linked to the street network, cannot build a distance table for it.", stop);
            return null;
        }
        StreetRouter router = new StreetRouter(parentNetwork.streetLayer);
        router.distanceLimitMeters = WALK_DISTANCE_LIMIT_METERS;

        // Dominate based on distance in millimeters, since (a) we're using a hard distance limit, and (b) we divide
        // by a speed to get time when we use these tables.
        router.quantityToMinimize = StreetRouter.State.RoutingVariable.DISTANCE_MILLIMETERS;
        router.setOrigin(originVertex);
        router.route();

        // The values in this map will be distances in millimeters since that is our dominance function.
        return router.getReachedVertices();
    }

    public int getStopCount () {
        return stopIdForIndex.size();
    }

    // Mark all services that are active on the given day. Trips on inactive services will not be used in the search.
    public BitSet getActiveServicesForDate (LocalDate date) {
        BitSet activeServices = new BitSet();
        int s = 0;
        for (Service service : services) {
            if (service.activeOn(date)) {
                activeServices.set(s);
            }
            s++;
        }
        return activeServices;
    }

    // TODO setStreetLayer which automatically links and records the streetLayer ID in a field for use elsewhere?


    public TransitLayer clone() {
        try {
            return (TransitLayer) super.clone();
        } catch (CloneNotSupportedException e) {
            throw new RuntimeException(e);
        }
    }

    /** Get a coordinate for a stop in FIXED POINT DEGREES */
    public Coordinate getCoordinateForStopFixed(int s) {
        int v = streetVertexForStop.get(s);

        if (v == -1) return null;

        VertexStore.Vertex vertex = parentNetwork.streetLayer.vertexStore.getCursor(v);
        return new Coordinate(vertex.getFixedLon(), vertex.getFixedLat());
    }

    /** Get a JTS point for a stop in FIXED POINT DEGREES */
    public Point getJTSPointForStopFixed(int s) {
        Coordinate c = getCoordinateForStopFixed(s);
        return c == null ? null : GeometryUtils.geometryFactory.createPoint(c);
    }

    /**
     * Log some summary information about the contents of the layer that might help with spotting errors or bad data.
     */
    public void summarizeRoutesAndPatterns() {
        System.out.println("Total stops " + stopForIndex.size());
        System.out.println("Total patterns " + tripPatterns.size());
        System.out.println("routeId,patterns,trips,stops");
        Multimap<String, TripPattern> patternsForRoute = HashMultimap.create();
        for (TripPattern pattern : tripPatterns) {
            patternsForRoute.put(pattern.routeId, pattern);
        }
        for (String routeId : patternsForRoute.keySet()) {
            Collection<TripPattern> patterns = patternsForRoute.get(routeId);
            int nTrips = patterns.stream().mapToInt(p -> p.tripSchedules.size()).sum();
            TIntSet stopsUsed = new TIntHashSet();
            for (TripPattern pattern : patterns) stopsUsed.addAll(pattern.stops);
            int nStops = stopsUsed.size();
            int nPatterns = patternsForRoute.get(routeId).size();
            System.out.println(String.join(",", routeId,
                    Integer.toString(nPatterns), Integer.toString(nTrips), Integer.toString(nStops)));
        }
    }

    /** How much information should we load/save? */
    public enum LoadLevel {
        /** Load only information required for analytics, leaving out route names, etc. */
        BASIC,
        /** Load enough information for customer facing trip planning */
        FULL
    }

    public static TransitModes getTransitModes(int routeType) {
        /* TPEG Extension  https://groups.google.com/d/msg/gtfs-changes/keT5rTPS7Y0/71uMz2l6ke0J */
        if (routeType >= 100 && routeType < 200) { // Railway Service
            return TransitModes.RAIL;
        } else if (routeType >= 200 && routeType < 300) { //Coach Service
            return TransitModes.BUS;
        } else if (routeType >= 300 && routeType < 500) { //Suburban Railway Service and Urban Railway service
            return TransitModes.RAIL;
        } else if (routeType >= 500 && routeType < 700) { //Metro Service and Underground Service
            return TransitModes.SUBWAY;
        } else if (routeType >= 700 && routeType < 900) { //Bus Service and Trolleybus service
            return TransitModes.BUS;
        } else if (routeType >= 900 && routeType < 1000) { //Tram service
            return TransitModes.TRAM;
        } else if (routeType >= 1000 && routeType < 1100) { //Water Transport Service
            return TransitModes.FERRY;
        } else if (routeType >= 1100 && routeType < 1200) { //Air Service
            return TransitModes.AIR;
        } else if (routeType >= 1200 && routeType < 1300) { //Ferry Service
            return TransitModes.FERRY;
        } else if (routeType >= 1300 && routeType < 1400) { //Telecabin Service
            return TransitModes.GONDOLA;
        } else if (routeType >= 1400 && routeType < 1500) { //Funicalar Service
            return TransitModes.FUNICULAR;
        } else if (routeType >= 1500 && routeType < 1600) { //Taxi Service
            throw new IllegalArgumentException("Taxi route_type code not supported: " + routeType);
        } else if (routeType >= 1600) {
            throw new IllegalArgumentException("Car or other route_type code above 1600 not supported: " + routeType);
        }
        /* Original GTFS route types. Should these be checked before TPEG types? */
        switch (routeType) {
        case 0:
            return TransitModes.TRAM;
        case 1:
            return TransitModes.SUBWAY;
        case 2:
            return TransitModes.RAIL;
        case 3:
            return TransitModes.BUS;
        case 4:
            return TransitModes.FERRY;
        case 5:
            return TransitModes.CABLE_CAR;
        case 6:
            return TransitModes.GONDOLA;
        case 7:
            return TransitModes.FUNICULAR;
        // Codes 8, 9, and 10 are unused.
        // Codes 11 and 12 were officially added to the spec to bring it in line with internal Google usage.
        case 11:
            return TransitModes.BUS;  // Trolleybus
        case 12:
            return TransitModes.TRAM; // Monorail
        default:
            throw new IllegalArgumentException("Unknown GTFS route_type code: " + routeType);
        }
    }

    /**
     * @param willBeModified must be true if the scenario to be applied will make any changes to the transit network.
     * @return a semi-shallow copy of this transit layer for use when applying scenarios.
     */
    public TransitLayer scenarioCopy(TransportNetwork newScenarioNetwork, boolean willBeModified) {
        TransitLayer copy = this.clone();
        copy.parentNetwork = newScenarioNetwork;
        if (willBeModified) {
            // Protectively copy all the lists that will be affected by adding new stops to the network.
            // See StopSpec.materializeOne(). We would really only need to do this for modifications that create new stops.
            copy.stopIdForIndex = new ArrayList<>(this.stopIdForIndex);
            copy.stopNames = new ArrayList<>(this.stopNames);
            copy.streetVertexForStop = new TIntArrayList(this.streetVertexForStop);
            copy.stopToVertexDistanceTables = new ArrayList<>(this.stopToVertexDistanceTables);
            copy.transfersForStop = new ArrayList<>(this.transfersForStop);
            copy.routes = new ArrayList<>(this.routes);
            // To indicate that this layer is different than the one it was copied from, record the scenarioId of
            // the scenario that modified it. If the scenario will not affect the contents of the layer, its
            // scenarioId remains unchanged as is done in StreetLayer.
            copy.scenarioId = newScenarioNetwork.scenarioId;
            copy.filteredPatternCache = new FilteredPatternCache(copy);
        }
        return copy;
    }

    /**
     * Finds all the transit stops in given envelope and returns it. Stops also have mode which is mode of route in
     * first pattern that this stop is found in. Stop coordinates are jittered
     * {@link com.conveyal.r5.point_to_point.PointToPointRouterServer#jitter(VertexStore.Vertex)}. Meaning they are
     * moved a little from their actual coordinate so that multiple stops at same coordinate can be seen.
     *
     * This will overselect from the spatial index but this is only used for visualizations.
     *
     * @param env Envelope in float degrees
     */
    public Collection<com.conveyal.r5.api.util.Stop> findApiStopsInEnvelope (Envelope env) {
        List<com.conveyal.r5.api.util.Stop> stops = new ArrayList<>();
        EdgeStore.Edge e = this.parentNetwork.streetLayer.edgeStore.getCursor();
        TIntSet nearbyEdges = this.parentNetwork.streetLayer.spatialIndex.query(VertexStore.envelopeToFixed(env));

        nearbyEdges.forEach(eidx -> {
            e.seek(eidx);
            if (e.getFlag(EdgeStore.EdgeFlag.LINK) && stopForStreetVertex.containsKey(e.getFromVertex())) {
                int stopIdx = stopForStreetVertex.get(e.getFromVertex());

                com.conveyal.r5.api.util.Stop stop = new com.conveyal.r5.api.util.Stop(stopIdx, this, true,
                    true);
                stops.add(stop);
            }
            return true;
        });

        return stops;
    }

    /**
     * Find all the transit stops inside the given Geometry. Filtering is performed - this should not overselect.
     * This should include stops added by the scenario, minus those removed by the scenario.
     * @param geometry a JTS geometry in floating point WGS84 degrees
     */
    public TIntSet findStopsInGeometry (Geometry geometry) {
        Envelope envelopeFloating = geometry.getEnvelopeInternal();
        Envelope envelopeFixed = VertexStore.envelopeToFixed(envelopeFloating);
        // This should get all the edges including ones added by a scenario, minus those removed by a scenario.
        TIntSet nearbyEdges = this.parentNetwork.streetLayer.findEdgesInEnvelope(envelopeFixed);
        EdgeStore.Edge e = this.parentNetwork.streetLayer.edgeStore.getCursor();
        VertexStore.Vertex v = this.parentNetwork.streetLayer.vertexStore.getCursor();
        final TIntSet stops = new TIntHashSet();
        nearbyEdges.forEach(eidx -> {
            e.seek(eidx);
            if (e.getFlag(EdgeStore.EdgeFlag.LINK)) {
                int fromStreetVertex = e.getFromVertex();
                if (stopForStreetVertex.containsKey(fromStreetVertex)) {
                    v.seek(fromStreetVertex);
                    if (geometry.contains(v.getJTSPointFloating())) {
                        int stopIdx = stopForStreetVertex.get(fromStreetVertex);
                        stops.add(stopIdx);
                    }
                }
            }
            return true;
        });
        return stops;
    }

    /**
     * For the given pattern index, returns the GTFS routeId. If includeName is true, the returned string will
     * also include a route_short_name or route_long_name (if they are not null).
     */
    public String routeString(int routeIndex, boolean includeName) {
        RouteInfo routeInfo = routes.get(routeIndex);
        String route = routeInfo.route_id;
        if (includeName) {
            if (routeInfo.route_short_name != null) {
                route += " (" + routeInfo.route_short_name + ")";
            } else if (routeInfo.route_long_name != null){
                route += " (" + routeInfo.route_long_name + ")";
            }
        }
        return route;
    }

    /**
     * For the given stop index, returns the GTFS stopId (stripped of R5's feedId prefix) and, if includeName is true,
     * stopName.
     */
    public String stopString(int stopIndex, boolean includeName) {
        // TODO use a compact feed index, instead of splitting to remove feedIds
        String stop = stopIdForIndex.get(stopIndex) == null ? "[new]" : stopIdForIndex.get(stopIndex).split(":")[1];
        if (includeName) stop += " (" + stopNames.get(stopIndex) + ")";
        return stop;
    }
}<|MERGE_RESOLUTION|>--- conflicted
+++ resolved
@@ -889,9 +889,6 @@
     }
 
     /**
-<<<<<<< HEAD
-     * Run a distance-constrained street search from every transit stop in the graph using the walk mode.
-=======
      * Rebuild transient indices used in Fares V2 routing
      */
     private void rebuildFaresV2TransientIndices () {
@@ -913,8 +910,7 @@
     }
 
     /**
-     * Run a distance-constrained street search from every transit stop in the graph.
->>>>>>> b0df0fc2
+     * Run a distance-constrained street search from every transit stop in the graph using the walk mode.
      * Store the distance to every reachable street vertex for each of these origin stops.
      * If a scenario has been applied, we need to build tables for any newly created stops and any stops within
      * transfer distance or access/egress distance of those new stops. In that case a rebuildZone geometry should be
